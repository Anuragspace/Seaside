import { useEffect, useRef, useState } from "react";

export function useWebRTC(
    roomId: string,
    userName: string,
    localVideoRef: React.RefObject<HTMLVideoElement>,
    remoteVideoRef: React.RefObject<HTMLVideoElement>,
    micActive: boolean,
    videoActive: boolean,
    isHost: boolean
) {
    const peerRef = useRef<RTCPeerConnection | null>(null);
    const wsRef = useRef<WebSocket | null>(null);
    const localStreamRef = useRef<MediaStream | null>(null);
    const iceQueueRef = useRef<RTCIceCandidateInit[]>([]);
    const tracksAddedRef = useRef(false);
    const makingOfferRef = useRef(false);
    const ignoreOfferRef = useRef(false);
    const dataChannelRef = useRef<RTCDataChannel | null>(null);
    const onMessageRef = useRef<((msg: string) => void) | undefined>();
    const [dataChannelOpen, setDataChannelOpen] = useState(false);

    // Host = impolite, Guest = polite
    const isPolite = !isHost;

    // Buffer messages until WS is open
    const wsSendBuffer = useRef<any[]>([]);
    function safeWSSend(data: any) {
        if (wsRef.current && wsRef.current.readyState === WebSocket.OPEN) {
            wsRef.current.send(JSON.stringify(data));
        } else {
            wsSendBuffer.current.push(data);
        }
    }

    useEffect(() => {
        if (!roomId || !userName) return;

        let ws: WebSocket;
        let peer: RTCPeerConnection;
        let localStream: MediaStream;
        let remoteStream = new MediaStream();

        async function start() {
            // 1. Get local media
            try {
                localStream = await navigator.mediaDevices.getUserMedia({
                    video: videoActive,
                    audio: micActive,
                });
                if (localVideoRef.current) localVideoRef.current.srcObject = localStream;
                localStreamRef.current = localStream;
            } catch (e) {
                alert('Unable to access camera/mic');
                return;
            }

            // 2. WebSocket signaling
            const wsProtocol = window.location.protocol === "https:" ? "wss" : "ws";
            const wsBase =
              import.meta.env.PROD
                ? "wss://seaside-backend-pw1v.onrender.com"
                : `${wsProtocol}://${window.location.hostname}:8080`;

            ws = new WebSocket(`${wsBase}/join-room?roomID=${roomId}`);
            wsRef.current = ws;

            ws.onopen = () => {
                ws.send(JSON.stringify({ join: true, userName }));
                while (wsSendBuffer.current.length > 0) {
                    ws.send(JSON.stringify(wsSendBuffer.current.shift()));
                }
            };

            ws.onmessage = async (event) => {
                const message = JSON.parse(event.data);
                const pc = peerRef.current;
                if (!pc) return;

                if (message.offer) {
                    const offerCollision = makingOfferRef.current || pc.signalingState !== "stable";
                    ignoreOfferRef.current = !isPolite && offerCollision;
                    if (ignoreOfferRef.current) {
                        console.log("Ignoring offer due to collision (impolite peer).");
                        return;
                    }
                    try {
                        if (offerCollision) {
                            await pc.setLocalDescription({ type: "rollback" });
                        }
                        await pc.setRemoteDescription(new RTCSessionDescription(message.offer));
                        // REMOVE addTracksIfNeeded(pc) from here!
                        while (iceQueueRef.current.length > 0) {
                            const candidate = iceQueueRef.current.shift();
                            if (candidate) await pc.addIceCandidate(candidate);
                        }
                        if (pc.signalingState === "have-remote-offer") {
                            const answer = await pc.createAnswer();
                            await pc.setLocalDescription(answer);
                            safeWSSend({ answer });
                        }
                    } catch (err) {
                        console.error("Error handling offer:", err);
                    }
                } else if (message.answer) {
                    if (pc.signalingState === "have-local-offer") {
                        try {
                            await pc.setRemoteDescription(new RTCSessionDescription(message.answer));
                        } catch (err) {
                            console.error("Error handling answer:", err);
                        }
                    }
                } else if (message.iceCandidate) {
                    try {
                        if (pc.remoteDescription && pc.remoteDescription.type) {
                            await pc.addIceCandidate(new RTCIceCandidate(message.iceCandidate));
                        } else {
                            iceQueueRef.current.push(message.iceCandidate);
                        }
                    } catch (e) {
                        console.error("Error adding received ICE candidate", e);
                    }
                } else if (message.join && isPolite) {
                    // Only polite (guest) peer initiates
                    callUser();
                } else if (message.leave) {
                    // Peer left, cleanup remote stream
                    if (remoteVideoRef.current) {
                        remoteVideoRef.current.srcObject = null;
                    }
                }
            };

            peer = createPeer();
            addTracksIfNeeded(peer); // <--- Only here, after peer is created, before negotiation
            // Host does not callUser, guest does in signaling handler
        }

        function createPeer() {
            if (peerRef.current) return peerRef.current;
            const p = new RTCPeerConnection({
                iceServers: [
                    { urls: "stun:stun.l.google.com:19302" },
<<<<<<< HEAD
=======
                    // { urls: "stun:stun1.l.google.com:19302" },
                    // { urls: "stun:stun2.l.google.com:19302" },
                    // { urls: "stun:stun3.l.google.com:19302" },
                    // { urls: "stun:stun4.l.google.com:19302" },
>>>>>>> d5151144
                    {
                        urls: "turn:relay1.expressturn.com:3478",
                        username: "efkFzYkQzZy1n3Q",
                        credential: "2Qk4v7w6w8y9"
                    }
                ]
            });

            if (isHost) {
                console.log("I am host, creating data channel");
                const dc = p.createDataChannel("chat");
                dataChannelRef.current = dc;
                setupDataChannel(dc);
            } else {
                console.log("I am guest, waiting for data channel");
                p.ondatachannel = (event) => {
                    dataChannelRef.current = event.channel;
                    setupDataChannel(event.channel);
                };
            }

            p.onnegotiationneeded = async () => {
                try {
                    makingOfferRef.current = true;
                    if (p.signalingState === "stable") {
                        const offer = await p.createOffer();
                        await p.setLocalDescription(offer);
                        safeWSSend({ offer });
                    }
                } catch (err) {
                    console.error('Negotiation needed error:', err);
                } finally {
                    makingOfferRef.current = false;
                }
            };

            p.onicecandidate = (event) => {
                if (event.candidate) {
                    safeWSSend({ iceCandidate: event.candidate });
                }
            };

            p.ontrack = (event) => {
                event.streams[0].getTracks().forEach((track) => {
                    remoteStream.addTrack(track);
                });
                if (remoteVideoRef.current) {
                    remoteVideoRef.current.srcObject = remoteStream;
                }
            };

            p.oniceconnectionstatechange = () => {
                console.log("[WebRTC] ICE connection state:", p.iceConnectionState);
            };

            p.onicegatheringstatechange = () => {
                console.log("[WebRTC] ICE gathering state:", p.iceGatheringState);
            };

            p.onsignalingstatechange = () => {
                console.log("[WebRTC] Signaling state:", p.signalingState);
            };

            peerRef.current = p;
            return p;
        }

        function setupDataChannel(dc: RTCDataChannel) {
            dc.onopen = () => {
                setDataChannelOpen(true);
                console.log("Data channel open", dc.readyState);
            };
            dc.onclose = () => {
                setDataChannelOpen(false);
                console.log("Data channel closed");
            };
            dc.onerror = (e) => {
                console.error("Data channel error", e);
            };
            dc.onmessage = (event) => {
                console.log("Data channel message received", event.data);
                if (typeof event.data === "string" && onMessageRef.current) {
                    onMessageRef.current(event.data);
                }
            };
        }

        function addTracksIfNeeded(peer: RTCPeerConnection) {
            if (!tracksAddedRef.current && localStreamRef.current) {
                localStreamRef.current.getTracks().forEach((track) => {
                    peer.addTrack(track, localStreamRef.current!);
                });
                tracksAddedRef.current = true;
            }
        }

        async function callUser() {
            const peer = createPeer();
            addTracksIfNeeded(peer);
            // Offer will be created by onnegotiationneeded
        }

        start();

        return () => {
            wsRef.current?.close();
            peerRef.current?.close();
            localStreamRef.current?.getTracks().forEach((t) => t.stop());
            peerRef.current = null;
            wsRef.current = null;
            localStreamRef.current = null;
            tracksAddedRef.current = false;
            iceQueueRef.current = [];
            makingOfferRef.current = false;
            ignoreOfferRef.current = false;
            wsSendBuffer.current = [];
        };
    // eslint-disable-next-line
    }, [roomId, userName, localVideoRef, remoteVideoRef, isHost]);

    // --- Toggle tracks when mic/video state changes ---
    useEffect(() => {
        if (!localStreamRef.current) return;

        // Toggle audio tracks
        localStreamRef.current.getAudioTracks().forEach(track => {
            track.enabled = micActive;
        });

        // Toggle video tracks
        localStreamRef.current.getVideoTracks().forEach(track => {
            track.enabled = videoActive;
        });
    }, [micActive, videoActive]);
    // --- END OF ADDED EFFECT ---

    // Send chat message over data channel
    function sendMessage(msg: string) {
        const dc = dataChannelRef.current;
        if (dc && dc.readyState === "open") {
            dc.send(msg);
        } else {
            console.warn("Data channel not open, cannot send message");
        }
    }

    // Allow component to subscribe to incoming messages
    function onMessage(cb?: (msg: string) => void) {
        onMessageRef.current = cb;
    }

    return {
        sendMessage,
        onMessage,
        dataChannelOpen,
    };
}<|MERGE_RESOLUTION|>--- conflicted
+++ resolved
@@ -141,13 +141,6 @@
             const p = new RTCPeerConnection({
                 iceServers: [
                     { urls: "stun:stun.l.google.com:19302" },
-<<<<<<< HEAD
-=======
-                    // { urls: "stun:stun1.l.google.com:19302" },
-                    // { urls: "stun:stun2.l.google.com:19302" },
-                    // { urls: "stun:stun3.l.google.com:19302" },
-                    // { urls: "stun:stun4.l.google.com:19302" },
->>>>>>> d5151144
                     {
                         urls: "turn:relay1.expressturn.com:3478",
                         username: "efkFzYkQzZy1n3Q",
